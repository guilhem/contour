// Copyright © 2018 Heptio
// Licensed under the Apache License, Version 2.0 (the "License");
// you may not use this file except in compliance with the License.
// You may obtain a copy of the License at
//
//     http://www.apache.org/licenses/LICENSE-2.0
//
// Unless required by applicable law or agreed to in writing, software
// distributed under the License is distributed on an "AS IS" BASIS,
// WITHOUT WARRANTIES OR CONDITIONS OF ANY KIND, either express or implied.
// See the License for the specific language governing permissions and
// limitations under the License.

// Package dag provides a data model, in the form of a directed acyclic graph,
// of the relationship between Kubernetes Ingress, Service, and Secret objects.
package dag

import (
	"strconv"
	"strings"
	"sync"
	"time"

	"k8s.io/api/core/v1"
	"k8s.io/api/extensions/v1beta1"
	"k8s.io/apimachinery/pkg/util/intstr"
	"k8s.io/client-go/tools/cache"

	"github.com/envoyproxy/go-control-plane/envoy/api/v2/auth"
	ingressroutev1 "github.com/heptio/contour/apis/contour/v1beta1"
)

// A DAG represents a directed acylic graph of objects representing the relationship
// between Kubernetes Ingress objects, the backend Services, and Secret objects.
// The DAG models these relationships as Roots and Vertices.
type DAG struct {
	// IngressRouteRootNamespaces specifies the namespaces where root
	// IngressRoutes can be defined. If empty, roots can be defined in any
	// namespace.
	IngressRouteRootNamespaces []string

	mu sync.Mutex

	ingresses     map[meta]*v1beta1.Ingress
	ingressroutes map[meta]*ingressroutev1.IngressRoute
	secrets       map[meta]*v1.Secret
	services      map[meta]*v1.Service

	dag
}

// dag represents
type dag struct {
	// roots are the roots of this dag
	roots []Vertex

	version int
}

// meta holds the name and namespace of a Kubernetes object.
type meta struct {
	name, namespace string
}

// Visit calls f for every root of this DAG.
func (d *DAG) Visit(f func(Vertex)) {
	d.mu.Lock()
	dag := d.dag
	d.mu.Unlock()
	for _, r := range dag.roots {
		f(r)
	}
}

// Insert inserts obj into the DAG. If an object with a matching type, name, and
// namespace exists, it will be overwritten.
func (d *DAG) Insert(obj interface{}) {
	d.mu.Lock()
	defer d.mu.Unlock()
	switch obj := obj.(type) {
	case *v1.Secret:
		m := meta{name: obj.Name, namespace: obj.Namespace}
		if d.secrets == nil {
			d.secrets = make(map[meta]*v1.Secret)
		}
		d.secrets[m] = obj
	case *v1.Service:
		m := meta{name: obj.Name, namespace: obj.Namespace}
		if d.services == nil {
			d.services = make(map[meta]*v1.Service)
		}
		d.services[m] = obj
	case *v1beta1.Ingress:
		m := meta{name: obj.Name, namespace: obj.Namespace}
		if d.ingresses == nil {
			d.ingresses = make(map[meta]*v1beta1.Ingress)
		}
		d.ingresses[m] = obj
	case *ingressroutev1.IngressRoute:
		m := meta{name: obj.Name, namespace: obj.Namespace}
		if d.ingressroutes == nil {
			d.ingressroutes = make(map[meta]*ingressroutev1.IngressRoute)
		}
		d.ingressroutes[m] = obj
	default:
		// not an interesting object
	}
}

// Remove removes obj from the DAG. If no object with a matching type, name, and
// namespace exists in the DAG, no action is taken.
func (d *DAG) Remove(obj interface{}) {
	switch obj := obj.(type) {
	default:
		d.remove(obj)
	case cache.DeletedFinalStateUnknown:
		d.Remove(obj.Obj) // recurse into ourselves with the tombstoned value
	}
}

func (d *DAG) remove(obj interface{}) {
	d.mu.Lock()
	defer d.mu.Unlock()
	switch obj := obj.(type) {
	case *v1.Secret:
		m := meta{name: obj.Name, namespace: obj.Namespace}
		delete(d.secrets, m)
	case *v1.Service:
		m := meta{name: obj.Name, namespace: obj.Namespace}
		delete(d.services, m)
	case *v1beta1.Ingress:
		m := meta{name: obj.Name, namespace: obj.Namespace}
		delete(d.ingresses, m)
	case *ingressroutev1.IngressRoute:
		m := meta{name: obj.Name, namespace: obj.Namespace}
		delete(d.ingressroutes, m)
	default:
		// not interesting
	}
}

// Recompute recomputes the DAG.
func (d *DAG) Recompute() {
	d.mu.Lock()
	defer d.mu.Unlock()
	version := d.dag.version
	d.dag = d.recompute()
	d.dag.version = version + 1
}

// serviceMap memoise access to a service map, built
// as needed from the list of services cached
// from k8s.
type serviceMap struct {
	// backing services from k8s api.
	services map[meta]*v1.Service

	// cached Services.
	_services map[portmeta]*Service
}

// lookup returns a Service that matches the meta and port supplied.
// If no matching Service is found lookup returns nil.
func (sm *serviceMap) lookup(m meta, port intstr.IntOrString) *Service {
	if port.Type == intstr.Int {
		if s, ok := sm._services[portmeta{name: m.name, namespace: m.namespace, port: int32(port.IntValue())}]; ok {
			return s
		}
	}
	svc, ok := sm.services[m]
	if !ok {
		return nil
	}
	for i := range svc.Spec.Ports {
		p := &svc.Spec.Ports[i]
		if int(p.Port) == port.IntValue() {
			return sm.insert(svc, p)
		}
		if port.String() == p.Name {
			return sm.insert(svc, p)
		}
	}
	return nil
}

func (sm *serviceMap) insert(svc *v1.Service, port *v1.ServicePort) *Service {
	if sm._services == nil {
		sm._services = make(map[portmeta]*Service)
	}
	up := parseUpstreamProtocols(svc.Annotations, annotationUpstreamProtocol, "h2", "h2c")
	protocol := up[port.Name]
	if protocol == "" {
		protocol = up[strconv.Itoa(int(port.Port))]
	}

	s := &Service{
		object:      svc,
		ServicePort: port,
		Protocol:    protocol,

		MaxConnections:     parseAnnotation(svc.Annotations, annotationMaxConnections),
		MaxPendingRequests: parseAnnotation(svc.Annotations, annotationMaxPendingRequests),
		MaxRequests:        parseAnnotation(svc.Annotations, annotationMaxRequests),
		MaxRetries:         parseAnnotation(svc.Annotations, annotationMaxRetries),
	}
	sm._services[s.toMeta()] = s
	return s
}

// recompute builds a new *dag.dag.
func (d *DAG) recompute() dag {
	sm := serviceMap{
		services: d.services,
	}
	service := sm.lookup

	// memoise access to a secrets map, built
	// as needed from the list of secrets cached
	// from k8s.
	_secrets := make(map[meta]*Secret)
	secret := func(m meta) *Secret {
		if s, ok := _secrets[m]; ok {
			return s
		}
		sec, ok := d.secrets[m]
		if !ok {
			return nil
		}
		s := &Secret{
			object: sec,
		}
		_secrets[s.toMeta()] = s
		return s
	}

	type hostport struct {
		host string
		port int
	}

	// memoise the production of vhost entries as needed.
	_vhosts := make(map[hostport]*VirtualHost)
	vhost := func(host string, port int) *VirtualHost {
		hp := hostport{host: host, port: port}
		vh, ok := _vhosts[hp]
		if !ok {
			vh = &VirtualHost{
				Port:   port,
				host:   host,
				routes: make(map[string]*Route),
			}
			_vhosts[hp] = vh
		}
		return vh
	}

	_svhosts := make(map[hostport]*SecureVirtualHost)
	svhost := func(host string, port int) *SecureVirtualHost {
		hp := hostport{host: host, port: port}
		svh, ok := _svhosts[hp]
		if !ok {
			svh = &SecureVirtualHost{
				Port:   port,
				host:   host,
				routes: make(map[string]*Route),
			}
			_svhosts[hp] = svh
		}
		return svh
	}

	// setup secure vhosts if there is a matching secret
	// we do this first so that the set of active secure vhosts is stable
	// during the second ingress pass
	for _, ing := range d.ingresses {
		for _, tls := range ing.Spec.TLS {
			m := meta{name: tls.SecretName, namespace: ing.Namespace}
			if sec := secret(m); sec != nil {
				for _, host := range tls.Hosts {
					svhost(host, 443).secret = sec
					// process annotations
					switch ing.ObjectMeta.Annotations["contour.heptio.com/tls-minimum-protocol-version"] {
					case "1.3":
						svhost(host, 443).MinProtoVersion = auth.TlsParameters_TLSv1_3
					case "1.2":
						svhost(host, 443).MinProtoVersion = auth.TlsParameters_TLSv1_2
					default:
						// any other value is interpreted as TLS/1.1
						svhost(host, 443).MinProtoVersion = auth.TlsParameters_TLSv1_1
					}
				}
			}
		}
	}

	// deconstruct each ingress into routes and virtualhost entries
	for _, ing := range d.ingresses {
		// should we create port 80 routes for this ingress
		httpAllowed := httpAllowed(ing)

		// compute websocket enabled routes
		wr := websocketRoutes(ing)

		// compute timeout for any routes on this ingress
		timeout := parseAnnotationTimeout(ing.Annotations, annotationRequestTimeout)

		if ing.Spec.Backend != nil {
			// handle the annoying default ingress
			r := &Route{
				path:         "/",
				object:       ing,
				HTTPSUpgrade: tlsRequired(ing),
				Websocket:    wr["/"],
				Timeout:      timeout,
			}
			m := meta{name: ing.Spec.Backend.ServiceName, namespace: ing.Namespace}
			if s := service(m, ing.Spec.Backend.ServicePort); s != nil {
<<<<<<< HEAD
				r.addService(s, nil, "")
=======
				r.addService(s, 0)
>>>>>>> f3246084
			}
			if httpAllowed {
				vhost("*", 80).routes[r.path] = r
			}
		}

		for _, rule := range ing.Spec.Rules {
			// handle Spec.Rule declarations
			host := rule.Host
			if host == "" {
				host = "*"
			}
			for n := range rule.IngressRuleValue.HTTP.Paths {
				path := rule.IngressRuleValue.HTTP.Paths[n].Path
				if path == "" {
					path = "/"
				}
				r := &Route{
					path:         path,
					object:       ing,
					HTTPSUpgrade: tlsRequired(ing),
					Websocket:    wr[path],
					Timeout:      timeout,
				}

				m := meta{name: rule.IngressRuleValue.HTTP.Paths[n].Backend.ServiceName, namespace: ing.Namespace}
				if s := service(m, rule.IngressRuleValue.HTTP.Paths[n].Backend.ServicePort); s != nil {
<<<<<<< HEAD
					r.addService(s, nil, "")
=======
					r.addService(s, s.Weight)
>>>>>>> f3246084
				}
				if httpAllowed {
					vhost(host, 80).routes[r.path] = r
				}
				if _, ok := _svhosts[hostport{host: host, port: 443}]; ok && host != "*" {
					svhost(host, 443).routes[r.path] = r
				}
			}
		}
	}

	// process ingressroute documents
	for _, ir := range d.ingressroutes {
		if ir.Spec.VirtualHost == nil {
			// delegate ingressroute, skip it
			continue
		}

		// ensure root ingressroute lives in allowed namespace
		if !d.rootAllowed(ir) {
			continue
		}

		host := ir.Spec.VirtualHost.Fqdn

		if tls := ir.Spec.VirtualHost.TLS; tls != nil {
			// attach secrets to TLS enabled vhosts
			m := meta{name: tls.SecretName, namespace: ir.Namespace}
			if sec := secret(m); sec != nil {
				svhost(host, 443).secret = sec
				svhost(host, 443).MinProtoVersion = auth.TlsParameters_TLSv1_1 // TODO(dfc) issue 467
			}
		}

		visited := make(map[meta]bool)
		prefixMatch := ""
		d.processIngressRoute(ir, prefixMatch, visited, host, service, vhost)
	}

	var _d dag
	for _, vh := range _vhosts {
		_d.roots = append(_d.roots, vh)
	}
	for _, svh := range _svhosts {
		_d.roots = append(_d.roots, svh)
	}

	return _d
}

func (d *DAG) processIngressRoute(ir *ingressroutev1.IngressRoute, prefixMatch string, visited map[meta]bool, host string, service func(m meta, port intstr.IntOrString) *Service, vhost func(host string, port int) *VirtualHost) {

	// check if we have already visited this ingressroute. if we have, there is a cycle in the dag.
	if visited[meta{name: ir.Name, namespace: ir.Namespace}] {
		// TODO(abrand): Handle the cycle. Invalidate IngressRoute and set status?
		return
	}

	for _, route := range ir.Spec.Routes {
		// base case: The route points to services, so we add them to the vhost
		if len(route.Services) > 0 {
			if !matchesPathPrefix(route.Match, prefixMatch) {
				// TODO: set status
				return
			}
			r := &Route{
				path:   route.Match,
				object: ir,
			}
			for _, s := range route.Services {
				m := meta{name: s.Name, namespace: ir.Namespace}
				if svc := service(m, intstr.FromInt(s.Port)); svc != nil {
<<<<<<< HEAD
					r.addService(svc, s.HealthCheck, s.Strategy)
=======
					r.addService(svc, s.Weight)
>>>>>>> f3246084
				}
			}
			vhost(host, 80).routes[r.path] = r
			continue
		}

		// otherwise, if the route is delegating to another ingressroute, find it and process it.
		if route.Delegate.Name != "" {
			namespace := route.Delegate.Namespace
			if namespace == "" {
				// we are delegating to another IngressRoute in the same namespace
				namespace = ir.Namespace
			}
			dir, ok := d.ingressroutes[meta{name: route.Delegate.Name, namespace: namespace}]
			if ok {
				// follow the link and process the target ingress route
				visited[meta{name: ir.Name, namespace: ir.Namespace}] = true
				d.processIngressRoute(dir, route.Match, visited, host, service, vhost)
			}
		}
	}
}

// matchesPathPrefix checks whether the given path matches the given prefix
func matchesPathPrefix(path, prefix string) bool {
	if len(prefix) == 0 {
		return true
	}
	// an empty string cannot have a prefix
	if len(path) == 0 {
		return false
	}
	if prefix[len(prefix)-1] != '/' {
		prefix = prefix + "/"
	}
	if path[len(path)-1] != '/' {
		path = path + "/"
	}
	return strings.HasPrefix(path, prefix)
}

// returns true if the root ingressroute lives in a root namespace
func (d *DAG) rootAllowed(ir *ingressroutev1.IngressRoute) bool {
	if len(d.IngressRouteRootNamespaces) == 0 {
		return true
	}
	for _, ns := range d.IngressRouteRootNamespaces {
		if ns == ir.Namespace {
			return true
		}
	}
	return false
}

type Root interface {
	Vertex
}

type Route struct {
	path     string
	object   interface{} // one of Ingress or IngressRoute
	services map[portmeta]*Service

	// Should this route generate a 301 upgrade if accessed
	// over HTTP?
	HTTPSUpgrade bool

	// Is this a websocket route?
	// TODO(dfc) this should go on the service
	Websocket bool

	// A timeout applied to requests on this route.
	// A timeout of zero implies "use envoy's default"
	// A timeout of -1 represents "infinity"
	// TODO(dfc) should this move to service?
	Timeout time.Duration
}

func (r *Route) Prefix() string { return r.path }

<<<<<<< HEAD
func (r *Route) addService(s *Service, hc *ingressroutev1.HealthCheck, lbStrat string) {
	if r.services == nil {
		r.services = make(map[portmeta]*Service)
	}
	s.HealthCheck = hc
	s.LoadBalancerStrategy = lbStrat
=======
func (r *Route) addService(s *Service, weight int) {
	if r.services == nil {
		r.services = make(map[portmeta]*Service)
	}
	s.Weight = weight
>>>>>>> f3246084
	r.services[s.toMeta()] = s
}

func (r *Route) Visit(f func(Vertex)) {
	for _, c := range r.services {
		f(c)
	}
}

// A VirtualHost represents an insecure HTTP host.
type VirtualHost struct {
	// Port is the port that the VirtualHost will listen on.
	// Expected values are 80 and 443, but others are possible
	// if the VirtualHost is generated inside Contour.
	Port int

	host   string
	routes map[string]*Route
}

func (v *VirtualHost) FQDN() string { return v.host }

func (v *VirtualHost) Visit(f func(Vertex)) {
	for _, r := range v.routes {
		f(r)
	}
}

// A SecureVirtualHost represents a HTTP host protected by TLS.
type SecureVirtualHost struct {
	// Port is the port that the VirtualHost will listen on.
	// Expected values are 80 and 443, but others are possible
	// if the VirtualHost is generated inside Contour.
	Port int

	// TLS minimum protocol version. Defaults to auth.TlsParameters_TLS_AUTO
	MinProtoVersion auth.TlsParameters_TlsProtocol

	host   string
	routes map[string]*Route
	secret *Secret
}

func (s *SecureVirtualHost) Data() map[string][]byte {
	if s.secret == nil {
		return nil
	}
	return s.secret.Data()
}

func (s *SecureVirtualHost) FQDN() string { return s.host }
func (s *SecureVirtualHost) Visit(f func(Vertex)) {
	for _, r := range s.routes {
		f(r)
	}
	f(s.secret)
}

type Vertex interface {
	Visit(func(Vertex))
}

// Service represents a K8s Sevice as a DAG vertex. A Service is
// a leaf in the DAG.
type Service struct {
	object *v1.Service

	*v1.ServicePort
	Weight int

	// Protocol is the layer 7 protocol of this service
	Protocol string

	HealthCheck          *ingressroutev1.HealthCheck
	LoadBalancerStrategy string

	// Curcuit breaking limits

	// Max connections is maximum number of connections
	// that Envoy will make to the upstream cluster.
	MaxConnections int

	// MaxPendingRequests is maximum number of pending
	// requests that Envoy will allow to the upstream cluster.
	MaxPendingRequests int

	// MaxRequests is the maximum number of parallel requests that
	// Envoy will make to the upstream cluster.
	MaxRequests int

	// MaxRetries is the maximum number of parallel retries that
	// Envoy will allow to the upstream cluster.
	MaxRetries int
}

func (s *Service) Name() string       { return s.object.Name }
func (s *Service) Namespace() string  { return s.object.Namespace }
func (s *Service) Visit(func(Vertex)) {}

type portmeta struct {
	name      string
	namespace string
	port      int32
}

func (s *Service) toMeta() portmeta {
	return portmeta{
		name:      s.object.Name,
		namespace: s.object.Namespace,
		port:      s.Port,
	}
}

// Secret represents a K8s Secret for TLS usage as a DAG Vertex. A Secret is
// a leaf in the DAG.
type Secret struct {
	object *v1.Secret
}

func (s *Secret) Name() string       { return s.object.Name }
func (s *Secret) Namespace() string  { return s.object.Namespace }
func (s *Secret) Visit(func(Vertex)) {}

// Data returns the contents of the backing secret's map.
func (s *Secret) Data() map[string][]byte {
	return s.object.Data
}

func (s *Secret) toMeta() meta {
	return meta{
		name:      s.object.Name,
		namespace: s.object.Namespace,
	}
}<|MERGE_RESOLUTION|>--- conflicted
+++ resolved
@@ -315,11 +315,7 @@
 			}
 			m := meta{name: ing.Spec.Backend.ServiceName, namespace: ing.Namespace}
 			if s := service(m, ing.Spec.Backend.ServicePort); s != nil {
-<<<<<<< HEAD
-				r.addService(s, nil, "")
-=======
-				r.addService(s, 0)
->>>>>>> f3246084
+				r.addService(s, nil, "", 0)
 			}
 			if httpAllowed {
 				vhost("*", 80).routes[r.path] = r
@@ -347,11 +343,7 @@
 
 				m := meta{name: rule.IngressRuleValue.HTTP.Paths[n].Backend.ServiceName, namespace: ing.Namespace}
 				if s := service(m, rule.IngressRuleValue.HTTP.Paths[n].Backend.ServicePort); s != nil {
-<<<<<<< HEAD
-					r.addService(s, nil, "")
-=======
-					r.addService(s, s.Weight)
->>>>>>> f3246084
+					r.addService(s, nil, "", s.Weight)
 				}
 				if httpAllowed {
 					vhost(host, 80).routes[r.path] = r
@@ -424,11 +416,7 @@
 			for _, s := range route.Services {
 				m := meta{name: s.Name, namespace: ir.Namespace}
 				if svc := service(m, intstr.FromInt(s.Port)); svc != nil {
-<<<<<<< HEAD
-					r.addService(svc, s.HealthCheck, s.Strategy)
-=======
-					r.addService(svc, s.Weight)
->>>>>>> f3246084
+					r.addService(svc, s.HealthCheck, s.Strategy, s.Weight)
 				}
 			}
 			vhost(host, 80).routes[r.path] = r
@@ -509,20 +497,13 @@
 
 func (r *Route) Prefix() string { return r.path }
 
-<<<<<<< HEAD
-func (r *Route) addService(s *Service, hc *ingressroutev1.HealthCheck, lbStrat string) {
+func (r *Route) addService(s *Service, hc *ingressroutev1.HealthCheck, lbStrat string, weight int) {
 	if r.services == nil {
 		r.services = make(map[portmeta]*Service)
 	}
 	s.HealthCheck = hc
 	s.LoadBalancerStrategy = lbStrat
-=======
-func (r *Route) addService(s *Service, weight int) {
-	if r.services == nil {
-		r.services = make(map[portmeta]*Service)
-	}
 	s.Weight = weight
->>>>>>> f3246084
 	r.services[s.toMeta()] = s
 }
 
